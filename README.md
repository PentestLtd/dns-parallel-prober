Original work by: Lorenzo G. https://github.com/lorenzog/dns-parallel-prober

# DNS Queue - A Parallelised DNS Prober

## What is DNS Parallel Prober?
This is a parallelised domain name prober to find as many subdomains of
a given domain as fast as possible.

**PLEASE NOTE** this script probes DNS servers actively, so please use
at your own risk. You are likely to get blacklisted and/or saturate your
bandwidth. Whatever you do, it's your responsibility to make sure you
have approval for it.

<<<<<<< HEAD
Hat tip to: [Kyle F.](https://github.com/radman404) for the original idea and to [Andy G](https://github.com/ZephrFish) for all improvements and testing.
=======
Hat tip to: [Kyle F.](https://github.com/radman404) for the original
idea and to [ZephrFish](https://github.com/ZephrFish) for all
improvements and testing.
>>>>>>> 07cc5fbc

![Demo Screenshot](screenshot.png?raw=true "Usage example")

### Quickstart

Scan all 3-characters subdomains of `example.com` using 100 threads,
saving the results in `out.txt`:

    ./dns-queue.py example.com 100 out.txt

If you want to read the subdomains from a list, do:

    ./dns-queue.py example.com 100 out.txt -i subdomains.txt

By default the script uses the authoritative NS servers for the given
domain. To use different DNS servers:

    ./dns-queue.py example.com 100 out.txt -i subdomains.txt -n ns1.example.com, -n ns2.example.com

For help and other options (e.g. subdomain length, DNS timeouts, etc.):

    ./dns-queue.py -h

To stop: press `ctrl-c` - it will wait for the last threads to finish
and *only then* write all results to `out.txt`. Pressing `ctrl-c` twice
will likely not save anything to disk.

### Why 100 threads?

The optimal number of threads depends on:

 * How fast is the uplink
 * How quickly the domain name servers respond to queries

The value is best set empirically: on the same server, try with a value
of 100 and keep doubling it until it doesn't go any faster.

In more details, the script creates N threads (here N is 100) and gives
each thread a domain name to resolve. It then sleeps a small amount of
time before checking whether each thread is done or not.  The 'sleep
time' is adjusted depending on how fast the threads resolve.

Since network I/O is orders of magnitude slower than CPU I/O, **the
number of threads should not be limited by the number of cores**. In
other words: each thread will spend most of its time waiting for a DNS
response; that "idle time" can safely be used by other threads.

### Installation

    git clone .....
    cd dns-parallel-prober
    # if debian/ubuntu:
    sudo apt-get install python-virtualenv python-pip
    # create virtualenv to install the required python libs
    virtualenv venv
    # activate it
    source venv/bin/activate
    pip install dnspython
    # to deactivate the virtualenv run:
    # deactivate

### Features

- Ability to use raw brute-force of to load a list of subdomains
- Single Core parallel probing

### Multi-core scenario

If you have *lots* of cores and you can send out data faster than your CPU can fork threads and you want to max out your machine then the simplest solution is:

 1. Split a subdomain list into N files (with `N` matching the number of cores you want to use)
 2. Run this executable N times perhaps using `tmux`, feeding it each
    file
 3. Make sure you use a different output for each process
 4. ...
 5. Profit!

Alternatively, fork this repo and write a multiprocessing version. Good
luck.


### Demo Video
[![asciicast](https://asciinema.org/a/16teprhj9hykzrl8hmtyrte2k.png)](https://asciinema.org/a/16teprhj9hykzrl8hmtyrte2k)

## Notes

The key thing is that the iteration frequency is dynamically adapted to the depletion speed, i.e. the faster the threads complete the sooner new ones will be added until an equilibrium is reached. The tool tries to stay reasonably close to the maximum value set.

File `subdomains.txt` gathered from [research](http://haxpo.nl/haxpo2015ams/wp-content/uploads/sites/4/2015/04/D1-P.-Mason-K.-Flemming-A.-Gill-All-Your-Hostnames-Are-Belong-to-Us.pdf) carried out in 2014/15.

### Why threads and not processes

Because in this scenario the bottleneck is the network, not the CPU. I'm happy to be proven wrong! Just fork this repo and submit a pull request and some empirical data to back your claim.<|MERGE_RESOLUTION|>--- conflicted
+++ resolved
@@ -11,13 +11,9 @@
 bandwidth. Whatever you do, it's your responsibility to make sure you
 have approval for it.
 
-<<<<<<< HEAD
-Hat tip to: [Kyle F.](https://github.com/radman404) for the original idea and to [Andy G](https://github.com/ZephrFish) for all improvements and testing.
-=======
 Hat tip to: [Kyle F.](https://github.com/radman404) for the original
 idea and to [ZephrFish](https://github.com/ZephrFish) for all
 improvements and testing.
->>>>>>> 07cc5fbc
 
 ![Demo Screenshot](screenshot.png?raw=true "Usage example")
 
