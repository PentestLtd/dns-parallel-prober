<<<<<<< HEAD
Original work by: Lorenzo G. https://github.com/lorenzog/dns-parallel-prober

A parallelised domain name prober
=======
DNS Queue - A Parallelised DNS Prober
>>>>>>> e8a7b901
=================================

## What is DNS Queue?
This script is a proof of concept for a parallelised domain name prober. It creates a queue of threads and tasks each one to probe a sub-domain of the given root domain. At every iteration step each dead thread is removed and the queue is replenished as necessary.

**PLEASE NOTE** this script probes DNS servers actively, so please use at your own risk. You are likely to get blacklisted and/or saturate your bandwidth. Whatever you do, it's your responsibility to make sure you have approval for it.

Hat tip to: [Kyle F.](https://github.com/radman404) for the original idea and to [ZephrFish](https://github.com/ZephrFish) for all improvements and testing.

![Demo Screenshot](screenshot.png?raw=true "Usage example")

### Quickstart

Scan `example.com` using 100 threads, save the result in `out.txt`:

    ./dns-queue.py example.com 100 out.txt

If you want to read the subdomains from a list, do:

    ./dns-queue.py example.com 100 out.txt -i subdomains.txt

For help:

    ./dns-queue.py -h

To stop: press `ctrl-c` - it will wait for the last threads to finish and *only then* write all results to `out.txt`.

### Installation

    git clone .....
    cd dns-parallel-prober
    # if debian/ubuntu:
    sudo apt-get install python-virtualenv python-pip
    # create virtualenv to install the required python libs
    virtualenv venv
    # activate it
    source venv/bin/activate
    pip install dnspython
    # to deactivate the virtualenv run:
    # deactivate

### Features

- Ability to use raw brute-force of to load a list of subdomains
- Single Core parallel probing

### Multi-core scenario

If you have *lots* of cores and you can send out data faster than your CPU can fork threads and you want to max out your machine then the simplest solution is:

 1. Split a subdomain list into N files (with `N` matching the number of cores you want to use)
 2. Run this executable N times perhaps using `tmux`, feeding it each
    file
 3. Make sure you use a different output for each process
 4. ...
 5. Profit!

Alternatively, fork this repo and write a multiprocessing version. Good
luck.


### Demo Video
[![asciicast](https://asciinema.org/a/16teprhj9hykzrl8hmtyrte2k.png)](https://asciinema.org/a/16teprhj9hykzrl8hmtyrte2k)

## Notes

The key thing is that the iteration frequency is dynamically adapted to the depletion speed, i.e. the faster the threads complete the sooner new ones will be added until an equilibrium is reached. The tool tries to stay reasonably close to the maximum value set.

File `subdomains.txt` gathered from [research](http://haxpo.nl/haxpo2015ams/wp-content/uploads/sites/4/2015/04/D1-P.-Mason-K.-Flemming-A.-Gill-All-Your-Hostnames-Are-Belong-to-Us.pdf) carried out in 2014/15.

### Why threads and not processes

Because in this scenario the bottleneck is the network, not the CPU. I'm happy to be proven wrong! Just fork this repo and submit a pull request and some empirical data to back your claim.<|MERGE_RESOLUTION|>--- conflicted
+++ resolved
@@ -1,11 +1,6 @@
-<<<<<<< HEAD
 Original work by: Lorenzo G. https://github.com/lorenzog/dns-parallel-prober
 
-A parallelised domain name prober
-=======
-DNS Queue - A Parallelised DNS Prober
->>>>>>> e8a7b901
-=================================
+# DNS Queue - A Parallelised DNS Prober
 
 ## What is DNS Queue?
 This script is a proof of concept for a parallelised domain name prober. It creates a queue of threads and tasks each one to probe a sub-domain of the given root domain. At every iteration step each dead thread is removed and the queue is replenished as necessary.
